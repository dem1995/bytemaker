--- conflicted
+++ resolved
@@ -9,19 +9,12 @@
 build:
   os: ubuntu-22.04
   tools:
-<<<<<<< HEAD
-    conda: "miniconda-4.10"
-  jobs:
-    pre_build:
-      - sphinx-apidoc -o docs/source ./bytemaker --implicit-namespaces -e --force
-=======
     python: "3.8"
   # jobs:
     # pre_build:
     #   - sphinx-apidoc -o docs/source ./bytemaker --implicit-namespaces -e --force
   apt_packages:
     - pandoc
->>>>>>> eb0b31ba
 
 conda:
   environment: docs/environment.yml
